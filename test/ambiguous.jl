--- conflicted
+++ resolved
@@ -186,7 +186,6 @@
 end
 @test length(detect_ambiguities(Ambig7)) == 1
 
-<<<<<<< HEAD
 module Ambig17648
 immutable MyArray{T,N} <: AbstractArray{T,N}
     data::Array{T,N}
@@ -200,7 +199,6 @@
 
 @test isempty(detect_ambiguities(Ambig17648))
 
-=======
 module Ambig8
 using Base: DimsInteger, Indices
 g18307{T<:Integer}(::Union{Indices,Dims}, I::AbstractVector{T}...) = 1
@@ -218,5 +216,4 @@
     end
 end
 
->>>>>>> e242d460
-nothing+nothing # don't return a module from the remote include